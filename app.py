import streamlit as st
import pandas as pd
<<<<<<< HEAD
import numpy as np
import joblib
import json
import altair as alt

# 학습 시 사용한 피처 순서(트레이닝과 동일하게 유지해야 함)
FEATURE_COLS = [
    # 기본(폴백) 순서 — 추후 모델에서 피처 순서를 알아내면 이를 사용
    'elapsed_minutes', 'elapsed_hours', 'elapsed_days',
    'ambient_temp', 'ambient_temp_squared', 'time_temp_interaction',
    'cooling_rate', 'log_time', 'start_ms_temp', 'start_rh_bowl'
]

def _resolve_feature_order(trained_model) -> list:
    """모델에서 학습 당시 피처 순서를 추론. 실패 시 FEATURE_COLS 사용."""
    try:
        # MultiOutputRegressor 내부 첫 추정기의 Booster에서 feature_names를 가져옴
        est = getattr(trained_model, 'estimators_', [None])[0]
        if est is not None:
            booster = est.get_booster()
            names = booster.feature_names
            if isinstance(names, (list, tuple)) and len(names) > 0:
                return list(names)
    except Exception:
        pass
    return FEATURE_COLS
# 페이지 설정
st.set_page_config(page_title="터빈 냉각 온도 예측 시스템", page_icon="🌡️", layout="wide")

st.title("🌡️ 터빈 냉각 온도 예측 시스템")

# Minimal CSS for modern cards and layout
st.markdown(
    """
    <style>
    .card {padding: 1rem 1.25rem; border: 1px solid rgba(49,51,63,.2); border-radius: 12px; background: rgba(250,250,250,.04);} 
    .kpi {display: grid; grid-template-columns: repeat(2, minmax(0,1fr)); gap: 12px;}
    .badge {display:inline-block; padding:4px 10px; border-radius:999px; background:#1f6feb; color:#fff; font-size:12px}
    .subtle {color: rgba(250,250,250,.65)}
    </style>
    """,
    unsafe_allow_html=True,
)

# 상단 안내
st.markdown(
    """
    모델을 선택하고 예측 조건을 입력하세요. 초기 온도를 함께 제공하면 정확도가 향상됩니다.
    """,
    help="MS/RH 초기 온도는 냉각 시작 시점의 실제 측정값입니다.",
)


@st.cache_resource(show_spinner=False)
def load_model(path: str):
    return joblib.load(path)


def load_performance() -> dict:
    try:
        with open('model_performance.json', 'r', encoding='utf-8') as f:
            return json.load(f)
    except Exception:
        # 성능 파일이 없으면 빈 딕셔너리 반환
        return {}


# 신뢰도 계산 함수
def calculate_confidence(rmse, max_value=1000):
    """RMSE를 기반으로 신뢰도를 계산합니다 (0-100%)"""
    if rmse is None or rmse <= 0:
        return 0
    confidence = max(0, min(100, (1 - rmse / max_value) * 100))
    return round(confidence, 1)


# 신뢰도 등급 결정
def get_confidence_rating(confidence):
    """신뢰도에 따른 등급을 반환합니다"""
    if confidence >= 80:
        return "🟢 높음", "green"
    elif confidence >= 60:
        return "🟡 보통", "orange"
    else:
        return "🔴 낮음", "red"


performance_data = load_performance()
with st.container():
    # 상단: 모델 선택 + 성능 배지
    top_left, top_right = st.columns([1,1])
    with top_left:
        selected_model = st.radio("모델 선택", ["1호기", "2호기"], horizontal=True)
    with top_right:
        if performance_data and selected_model in performance_data:
            avg_rmse = performance_data[selected_model].get('avg_rmse')
            if avg_rmse is not None:
                confidence = calculate_confidence(avg_rmse)
                rating, _ = get_confidence_rating(confidence)
                st.markdown(f"<span class='badge'>RMSE {avg_rmse:.2f} · 신뢰도 {confidence}% {rating}</span>", unsafe_allow_html=True)


with st.container():
    left, right = st.columns([1, 1])

    with left:
        st.markdown("#### 입력 조건")
        with st.form("predict_form", clear_on_submit=False):
            c1, c2 = st.columns(2)
            with c1:
                elapsed_hours = st.number_input("경과 시간 (시간)", min_value=0.0, max_value=96.0, value=48.0, step=1.0)
                start_ms_temp = st.number_input("초기 MS Temp (°C)", value=500.0, step=1.0)
            with c2:
                ambient_temp = st.number_input("외기온도 (°C)", min_value=-50.0, max_value=50.0, value=20.0, step=0.1)
                start_rh_bowl = st.number_input("초기 RH BOWL Temp (°C)", value=300.0, step=1.0)

            submitted = st.form_submit_button("🚀 예측 실행", use_container_width=True)

        st.markdown("<div class='subtle'>초기 온도를 제공하면 예측 정확도가 향상됩니다.</div>", unsafe_allow_html=True)

    with right:
        st.markdown("#### 예측 결과")
        if 'submitted' in locals() and submitted:
            model_path = 'model_1.pkl' if selected_model == '1호기' else 'model_2.pkl'
            try:
                model = load_model(model_path)
=======
from predict import train_and_evaluate

# 페이지 설정 (반드시 가장 먼저 호출되어야 함)
st.set_page_config(page_title="터빈 냉각 온도 예측 시스템", layout="wide")

def calculate_confidence(rmse, max_value=1000):
    """RMSE를 기반으로 신뢰도를 계산 (0-100%)"""
    # RMSE가 낮을수록 신뢰도가 높음
    confidence = max(0, 100 - (rmse / max_value) * 100)
    return round(confidence, 1)

def get_model_performance():
    """모델 성능 정보를 가져오는 함수"""
    try:
        # 1호기 모델 성능
        model1_result = train_and_evaluate('1호기')
        if model1_result and model1_result[0] is not None:
            model1, input_cols1, rmse1 = model1_result
            confidence_1 = calculate_confidence(rmse1)
        else:
            rmse1 = None
            confidence_1 = None
            
        # 2호기 모델 성능
        model2_result = train_and_evaluate('2호기')
        if model2_result and model2_result[0] is not None:
            model2, input_cols2, rmse2 = model2_result
            confidence_2 = calculate_confidence(rmse2)
        else:
            rmse2 = None
            confidence_2 = None
            
        return {
            '1호기': {'rmse': rmse1, 'confidence': confidence_1},
            '2호기': {'rmse': rmse2, 'confidence': confidence_2}
        }
    except Exception as e:
        st.error(f"모델 성능 정보를 가져오는 중 오류: {str(e)}")
        return None

def main():
    # 제목
    st.title("터빈 냉각 온도 예측 시스템")
    st.markdown("---")

    # 호기 선택
    selected_model = st.radio(
        "예측할 호기를 선택하세요",
        ("1호기", "2호기"),
        horizontal=True
    )
    st.markdown("---")

    # 사이드바에 설명 추가
    with st.sidebar:
        st.header("입력 가이드")
        st.markdown("""
        **터빈 냉각 시계열 예측**
        
        - **경과 시간**: 계통분리 후 경과된 시간 (분)
        - **외기온도**: 현재 외기온도 (°C)
        
        **출력 예측값**
        - **MS Temp**: 터빈 MS 온도 (°C)
        - **RH BOWL**: 터빈 RH 보울 온도 (°C)
        """)
        
        st.markdown("---")
        
        # 모델 신뢰도 정보
        st.header("📊 모델 신뢰도")
        
        # 모델 성능 정보 가져오기
        performance = get_model_performance()
        
        if performance:
            for unit, metrics in performance.items():
                if metrics['rmse'] is not None:
                    st.subheader(f"{unit}")
                    
                    # 신뢰도 표시
                    confidence = metrics['confidence']
                    if confidence >= 80:
                        confidence_color = "🟢"
                        confidence_text = "높음"
                    elif confidence >= 60:
                        confidence_color = "🟡"
                        confidence_text = "보통"
                    else:
                        confidence_color = "🔴"
                        confidence_text = "낮음"
                    
                    st.metric(
                        label=f"{confidence_color} 예측 신뢰도",
                        value=f"{confidence}%",
                        delta=f"{confidence_text}"
                    )
                    
                    # RMSE 표시
                    st.metric(
                        label="RMSE",
                        value=f"{metrics['rmse']:.2f}",
                        delta="낮을수록 좋음"
                    )
                    
                    # 신뢰도 설명
                    if confidence >= 80:
                        st.info("✅ 높은 신뢰도: 예측이 매우 정확합니다.")
                    elif confidence >= 60:
                        st.warning("⚠️ 보통 신뢰도: 예측이 적당히 정확합니다.")
                    else:
                        st.error("❌ 낮은 신뢰도: 예측 정확도가 낮습니다.")
                    
                    st.markdown("---")
        else:
            st.warning("모델 성능 정보를 불러올 수 없습니다.")

    # 입력 폼
    with st.form("prediction_form"):
        col1, col2 = st.columns(2)
        
        with col1:
            # 경과 시간 입력 (시간 단위로 입력받고 분으로 변환)
            elapsed_hours = st.number_input("경과 시간 (시간)", value=48.0, min_value=0.0, step=0.5, help="계통분리 후 경과된 시간")
            elapsed_minutes = elapsed_hours * 60  # 시간을 분으로 변환
            
            # 외기온도 입력
            ambient_temp = st.number_input("외기온도 (°C)", value=20.0, step=0.1, help="현재 외기온도")
        
        with col2:
            st.info("💡 **참고사항**")
            st.markdown("""
            - **입력값**: 경과 시간 + 외기온도
            - **출력값**: MS Temp + RH BOWL 온도
            - **모델**: 시계열 기반 RandomForest
            - **데이터**: 계통분리 후 96시간까지의 시계열 데이터
            """)
        
        submitted = st.form_submit_button("예측 실행")

    # 모델 로드 및 예측
    if 'submitted' in locals() and submitted:
        with st.spinner(f'{selected_model} 모델을 불러오는 중...'):
            try:
                # 선택된 호기 모델 로드
                model_result = train_and_evaluate(selected_model)
                
                if model_result is None or model_result[0] is None:
                    st.error(f"{selected_model} 모델 로딩에 실패했습니다.")
                    return
                
                model, input_columns, rmse = model_result
                
                # 입력 데이터 준비
                input_data = pd.DataFrame([{
                    'elapsed_minutes': elapsed_minutes,
                    'ambient_temp': ambient_temp
                }])
                
                # 예측 실행
                predicted = model.predict(input_data)[0]
                
                # 신뢰도 계산
                confidence = calculate_confidence(rmse)
                
                # 결과 표시
                st.success(f"{selected_model} 예측이 완료되었습니다!")
                st.markdown("### 📊 예측 결과")
                
                col1, col2, col3 = st.columns(3)
                with col1:
                    st.metric("경과 시간", f"{elapsed_hours:.1f}시간")
                with col2:
                    st.metric("외기온도", f"{ambient_temp:.1f}°C")
                with col3:
                    # 신뢰도 표시
                    if confidence >= 80:
                        confidence_color = "🟢"
                        confidence_text = "높음"
                    elif confidence >= 60:
                        confidence_color = "🟡"
                        confidence_text = "보통"
                    else:
                        confidence_color = "🔴"
                        confidence_text = "낮음"
                    
                    st.metric(
                        label=f"{confidence_color} 신뢰도",
                        value=f"{confidence}%",
                        delta=f"{confidence_text}"
                    )
                
                # 예측 온도 결과
                st.markdown("### 🌡️ 온도 예측값")
                col1, col2 = st.columns(2)
                with col1:
                    st.metric("MS Temp 예측값", f"{predicted[0]:.1f}°C")
                with col2:
                    st.metric("RH BOWL 예측값", f"{predicted[1]:.1f}°C")
                
                # 추가 정보
                with st.expander("📋 입력된 값 보기"):
                    st.json(input_data.iloc[0].to_dict())
                    
                # 예측 결과 상세 정보
                with st.expander("📈 예측 결과 상세"):
                    st.markdown(f"""
                    | 항목 | 값 |
                    |------|-------|
                    | 경과 시간 | {elapsed_hours:.1f}시간 ({elapsed_minutes:.0f}분) |
                    | 외기온도 | {ambient_temp:.1f}°C |
                    | MS Temp 예측값 | {predicted[0]:.1f}°C |
                    | RH BOWL 예측값 | {predicted[1]:.1f}°C |
                    | 모델 | 시계열 RandomForest |
                    | 호기 | {selected_model} |
                    | RMSE | {rmse:.2f} |
                    | 신뢰도 | {confidence}% |
                    """, unsafe_allow_html=True)
                    
                # 모델 성능 정보
                with st.expander("🔍 모델 정보"):
                    st.markdown(f"""
                    **{selected_model} 시계열 모델 정보**
                    - 입력 변수: 경과 시간, 외기온도
                    - 출력 변수: MS Temp, RH BOWL
                    - 데이터 포인트: {len(model.estimators_)} 개의 트리
                    - 최대 깊이: 10
                    - RMSE: {rmse:.2f}
                    - 신뢰도: {confidence}%
                    - 데이터 특성: 계통분리 후 96시간 시계열
                    """)
                    
>>>>>>> 33233442
            except Exception as e:
                st.error(f"모델 로드 실패: {e}")
            else:
                elapsed_minutes = elapsed_hours * 60
                elapsed_days = elapsed_hours / 24
                input_data = {
                    'elapsed_minutes': elapsed_minutes,
                    'elapsed_hours': elapsed_hours,
                    'elapsed_days': elapsed_days,
                    'ambient_temp': ambient_temp,
                    'ambient_temp_squared': ambient_temp ** 2,
                    'time_temp_interaction': elapsed_hours * ambient_temp,
                    'cooling_rate': elapsed_hours ** 0.5,
                    'log_time': np.log1p(elapsed_hours),
                    'start_ms_temp': start_ms_temp,
                    'start_rh_bowl': start_rh_bowl,
                }
                expected_cols = _resolve_feature_order(model)
                input_df = pd.DataFrame([input_data]).reindex(columns=expected_cols)
                prediction = model.predict(input_df)[0]

                with st.container():
                    st.markdown("<div class='card'>", unsafe_allow_html=True)
                    st.markdown("<div class='kpi'>", unsafe_allow_html=True)
                    c1, c2 = st.columns(2)
                    with c1:
                        st.metric("MS Temp 예측값", f"{prediction[0]:.2f}°C")
                    with c2:
                        st.metric("RH BOWL 예측값", f"{prediction[1]:.2f}°C")
                    st.markdown("</div>", unsafe_allow_html=True)
                    st.markdown("</div>", unsafe_allow_html=True)

                # 예측 곡선(계통분리~지정 시간) 시각화
                st.markdown("#### 냉각 곡선 (예측)")
                num_points = max(2, int(np.ceil(elapsed_hours)) + 1)
                hours = np.linspace(0.0, float(elapsed_hours), num_points)

                curve_df = pd.DataFrame({
                    'elapsed_hours': hours,
                    'elapsed_minutes': hours * 60.0,
                    'elapsed_days': hours / 24.0,
                    'ambient_temp': float(ambient_temp),
                    'ambient_temp_squared': float(ambient_temp) ** 2.0,
                    'time_temp_interaction': hours * float(ambient_temp),
                    'cooling_rate': np.sqrt(hours),
                    'log_time': np.log1p(hours),
                    'start_ms_temp': float(start_ms_temp),
                    'start_rh_bowl': float(start_rh_bowl),
                })

                curve_pred = model.predict(curve_df.reindex(columns=expected_cols))
                curve_df['MS Temp 예측'] = curve_pred[:, 0]
                curve_df['RH BOWL 예측'] = curve_pred[:, 1]

                plot_df = curve_df.melt(
                    id_vars=['elapsed_hours'],
                    value_vars=['MS Temp 예측', 'RH BOWL 예측'],
                    var_name='시리즈',
                    value_name='온도(°C)'
                )

                chart = (
                    alt.Chart(plot_df)
                    .mark_line()
                    .encode(
                        x=alt.X('elapsed_hours:Q', title='경과 시간 (시간)'),
                        y=alt.Y('온도(°C):Q', title='예측 온도 (°C)'),
                        color=alt.Color('시리즈:N', title=''),
                        tooltip=['elapsed_hours', '온도(°C)', '시리즈']
                    )
                    .properties(height=280)
                    .interactive()
                )
                st.altair_chart(chart, use_container_width=True)

                st.markdown("**입력 요약**")
                st.write(
                    {
                        "경과 시간(시간)": elapsed_hours,
                        "외기온도(°C)": ambient_temp,
                        "초기 MS Temp(°C)": start_ms_temp,
                        "초기 RH BOWL Temp(°C)": start_rh_bowl,
                    }
                )

                if performance_data and selected_model in performance_data:
                    avg_rmse = performance_data[selected_model].get('avg_rmse')
                    if avg_rmse is not None:
                        confidence = calculate_confidence(avg_rmse)
                        rating, _ = get_confidence_rating(confidence)
                        st.markdown(f"<span class='badge'>RMSE {avg_rmse:.2f} · 신뢰도 {confidence}% {rating}</span>", unsafe_allow_html=True)


# 메인 페이지 정보
st.markdown("---")
st.markdown("""
### 📚 시스템 설명
이 시스템은 터빈 냉각 과정의 복잡한 물리적 특성을 반영한 예측 모델을 사용합니다.

**주요 개선사항:**
- 🎯 **비선형 특성**: 외기온도의 제곱항으로 온도 변화의 비선형성 반영
- ⏰ **시간-온도 상호작용**: 경과 시간과 외기온도의 복합 효과 모델링  
- 📉 **쿨링 레이트**: 시간의 제곱근으로 쿨링 속도 변화 특성 반영
- 📊 **로그 스케일**: 초기 급격한 변화 후 점진적 안정화 특성 반영
- 🤖 **XGBoost**: 더 정교한 앙상블 모델로 복잡한 패턴 학습

**입력 변수:**
- 경과 시간 (분, 시간, 일 단위)
- 외기온도 및 비선형 효과
- 시간-온도 상호작용
- 쿨링 레이트 특성
- 로그 스케일 시간
- 초기 MS/RH BOWL 온도

**출력 변수:**
- MS Temp (메인 스팀 온도)
- RH BOWL (RH 보울 온도)
""")

<|MERGE_RESOLUTION|>--- conflicted
+++ resolved
@@ -1,6 +1,5 @@
 import streamlit as st
 import pandas as pd
-<<<<<<< HEAD
 import numpy as np
 import joblib
 import json
@@ -27,6 +26,7 @@
     except Exception:
         pass
     return FEATURE_COLS
+
 # 페이지 설정
 st.set_page_config(page_title="터빈 냉각 온도 예측 시스템", page_icon="🌡️", layout="wide")
 
@@ -52,7 +52,6 @@
     """,
     help="MS/RH 초기 온도는 냉각 시작 시점의 실제 측정값입니다.",
 )
-
 
 @st.cache_resource(show_spinner=False)
 def load_model(path: str):
@@ -127,240 +126,6 @@
             model_path = 'model_1.pkl' if selected_model == '1호기' else 'model_2.pkl'
             try:
                 model = load_model(model_path)
-=======
-from predict import train_and_evaluate
-
-# 페이지 설정 (반드시 가장 먼저 호출되어야 함)
-st.set_page_config(page_title="터빈 냉각 온도 예측 시스템", layout="wide")
-
-def calculate_confidence(rmse, max_value=1000):
-    """RMSE를 기반으로 신뢰도를 계산 (0-100%)"""
-    # RMSE가 낮을수록 신뢰도가 높음
-    confidence = max(0, 100 - (rmse / max_value) * 100)
-    return round(confidence, 1)
-
-def get_model_performance():
-    """모델 성능 정보를 가져오는 함수"""
-    try:
-        # 1호기 모델 성능
-        model1_result = train_and_evaluate('1호기')
-        if model1_result and model1_result[0] is not None:
-            model1, input_cols1, rmse1 = model1_result
-            confidence_1 = calculate_confidence(rmse1)
-        else:
-            rmse1 = None
-            confidence_1 = None
-            
-        # 2호기 모델 성능
-        model2_result = train_and_evaluate('2호기')
-        if model2_result and model2_result[0] is not None:
-            model2, input_cols2, rmse2 = model2_result
-            confidence_2 = calculate_confidence(rmse2)
-        else:
-            rmse2 = None
-            confidence_2 = None
-            
-        return {
-            '1호기': {'rmse': rmse1, 'confidence': confidence_1},
-            '2호기': {'rmse': rmse2, 'confidence': confidence_2}
-        }
-    except Exception as e:
-        st.error(f"모델 성능 정보를 가져오는 중 오류: {str(e)}")
-        return None
-
-def main():
-    # 제목
-    st.title("터빈 냉각 온도 예측 시스템")
-    st.markdown("---")
-
-    # 호기 선택
-    selected_model = st.radio(
-        "예측할 호기를 선택하세요",
-        ("1호기", "2호기"),
-        horizontal=True
-    )
-    st.markdown("---")
-
-    # 사이드바에 설명 추가
-    with st.sidebar:
-        st.header("입력 가이드")
-        st.markdown("""
-        **터빈 냉각 시계열 예측**
-        
-        - **경과 시간**: 계통분리 후 경과된 시간 (분)
-        - **외기온도**: 현재 외기온도 (°C)
-        
-        **출력 예측값**
-        - **MS Temp**: 터빈 MS 온도 (°C)
-        - **RH BOWL**: 터빈 RH 보울 온도 (°C)
-        """)
-        
-        st.markdown("---")
-        
-        # 모델 신뢰도 정보
-        st.header("📊 모델 신뢰도")
-        
-        # 모델 성능 정보 가져오기
-        performance = get_model_performance()
-        
-        if performance:
-            for unit, metrics in performance.items():
-                if metrics['rmse'] is not None:
-                    st.subheader(f"{unit}")
-                    
-                    # 신뢰도 표시
-                    confidence = metrics['confidence']
-                    if confidence >= 80:
-                        confidence_color = "🟢"
-                        confidence_text = "높음"
-                    elif confidence >= 60:
-                        confidence_color = "🟡"
-                        confidence_text = "보통"
-                    else:
-                        confidence_color = "🔴"
-                        confidence_text = "낮음"
-                    
-                    st.metric(
-                        label=f"{confidence_color} 예측 신뢰도",
-                        value=f"{confidence}%",
-                        delta=f"{confidence_text}"
-                    )
-                    
-                    # RMSE 표시
-                    st.metric(
-                        label="RMSE",
-                        value=f"{metrics['rmse']:.2f}",
-                        delta="낮을수록 좋음"
-                    )
-                    
-                    # 신뢰도 설명
-                    if confidence >= 80:
-                        st.info("✅ 높은 신뢰도: 예측이 매우 정확합니다.")
-                    elif confidence >= 60:
-                        st.warning("⚠️ 보통 신뢰도: 예측이 적당히 정확합니다.")
-                    else:
-                        st.error("❌ 낮은 신뢰도: 예측 정확도가 낮습니다.")
-                    
-                    st.markdown("---")
-        else:
-            st.warning("모델 성능 정보를 불러올 수 없습니다.")
-
-    # 입력 폼
-    with st.form("prediction_form"):
-        col1, col2 = st.columns(2)
-        
-        with col1:
-            # 경과 시간 입력 (시간 단위로 입력받고 분으로 변환)
-            elapsed_hours = st.number_input("경과 시간 (시간)", value=48.0, min_value=0.0, step=0.5, help="계통분리 후 경과된 시간")
-            elapsed_minutes = elapsed_hours * 60  # 시간을 분으로 변환
-            
-            # 외기온도 입력
-            ambient_temp = st.number_input("외기온도 (°C)", value=20.0, step=0.1, help="현재 외기온도")
-        
-        with col2:
-            st.info("💡 **참고사항**")
-            st.markdown("""
-            - **입력값**: 경과 시간 + 외기온도
-            - **출력값**: MS Temp + RH BOWL 온도
-            - **모델**: 시계열 기반 RandomForest
-            - **데이터**: 계통분리 후 96시간까지의 시계열 데이터
-            """)
-        
-        submitted = st.form_submit_button("예측 실행")
-
-    # 모델 로드 및 예측
-    if 'submitted' in locals() and submitted:
-        with st.spinner(f'{selected_model} 모델을 불러오는 중...'):
-            try:
-                # 선택된 호기 모델 로드
-                model_result = train_and_evaluate(selected_model)
-                
-                if model_result is None or model_result[0] is None:
-                    st.error(f"{selected_model} 모델 로딩에 실패했습니다.")
-                    return
-                
-                model, input_columns, rmse = model_result
-                
-                # 입력 데이터 준비
-                input_data = pd.DataFrame([{
-                    'elapsed_minutes': elapsed_minutes,
-                    'ambient_temp': ambient_temp
-                }])
-                
-                # 예측 실행
-                predicted = model.predict(input_data)[0]
-                
-                # 신뢰도 계산
-                confidence = calculate_confidence(rmse)
-                
-                # 결과 표시
-                st.success(f"{selected_model} 예측이 완료되었습니다!")
-                st.markdown("### 📊 예측 결과")
-                
-                col1, col2, col3 = st.columns(3)
-                with col1:
-                    st.metric("경과 시간", f"{elapsed_hours:.1f}시간")
-                with col2:
-                    st.metric("외기온도", f"{ambient_temp:.1f}°C")
-                with col3:
-                    # 신뢰도 표시
-                    if confidence >= 80:
-                        confidence_color = "🟢"
-                        confidence_text = "높음"
-                    elif confidence >= 60:
-                        confidence_color = "🟡"
-                        confidence_text = "보통"
-                    else:
-                        confidence_color = "🔴"
-                        confidence_text = "낮음"
-                    
-                    st.metric(
-                        label=f"{confidence_color} 신뢰도",
-                        value=f"{confidence}%",
-                        delta=f"{confidence_text}"
-                    )
-                
-                # 예측 온도 결과
-                st.markdown("### 🌡️ 온도 예측값")
-                col1, col2 = st.columns(2)
-                with col1:
-                    st.metric("MS Temp 예측값", f"{predicted[0]:.1f}°C")
-                with col2:
-                    st.metric("RH BOWL 예측값", f"{predicted[1]:.1f}°C")
-                
-                # 추가 정보
-                with st.expander("📋 입력된 값 보기"):
-                    st.json(input_data.iloc[0].to_dict())
-                    
-                # 예측 결과 상세 정보
-                with st.expander("📈 예측 결과 상세"):
-                    st.markdown(f"""
-                    | 항목 | 값 |
-                    |------|-------|
-                    | 경과 시간 | {elapsed_hours:.1f}시간 ({elapsed_minutes:.0f}분) |
-                    | 외기온도 | {ambient_temp:.1f}°C |
-                    | MS Temp 예측값 | {predicted[0]:.1f}°C |
-                    | RH BOWL 예측값 | {predicted[1]:.1f}°C |
-                    | 모델 | 시계열 RandomForest |
-                    | 호기 | {selected_model} |
-                    | RMSE | {rmse:.2f} |
-                    | 신뢰도 | {confidence}% |
-                    """, unsafe_allow_html=True)
-                    
-                # 모델 성능 정보
-                with st.expander("🔍 모델 정보"):
-                    st.markdown(f"""
-                    **{selected_model} 시계열 모델 정보**
-                    - 입력 변수: 경과 시간, 외기온도
-                    - 출력 변수: MS Temp, RH BOWL
-                    - 데이터 포인트: {len(model.estimators_)} 개의 트리
-                    - 최대 깊이: 10
-                    - RMSE: {rmse:.2f}
-                    - 신뢰도: {confidence}%
-                    - 데이터 특성: 계통분리 후 96시간 시계열
-                    """)
-                    
->>>>>>> 33233442
             except Exception as e:
                 st.error(f"모델 로드 실패: {e}")
             else:
